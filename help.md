# _degit_

Usage:

`degit <src>[#ref] [<dest>] [options]`

Fetches the `src` repo, and extracts it to `dest` (or the current directory).

The `src` argument can be any of the following:

## GitHub repos

user/repo
github:user/repo
https://github.com/user/repo

## GitLab repos

gitlab:user/repo
https://gitlab.com/user/repo

## BitBucket repos

bitbucket:user/repo
https://bitbucket.com/user/repo

## Sourcehut repos

git.sr.ht/user/repo
git@git.sr.ht:user/repo
https://git.sr.ht/user/repo

You can append a #ref to any of the above:

## Branches (defaults to master)

user/repo#dev

## Tags

user/repo#v1.2.3

## Commit hashes

user/repo#abcd1234

The `dest` directory (or the current directory, if unspecified) must be empty
unless the `--force` option is used.

Options:

<<<<<<< HEAD
`--help`, `-h` Show this message
`--cache`, `-c` Only use local cache
`--force`, `-f` Allow non-empty destination directory
`--verbose`, `-v` Extra logging
=======
  `--help`, `-h`     Show this message
  `--cache`, `-c`    Only use local cache
  `--force`, `-f`    Allow non-empty destination directory
  `--verbose`, `-v`  Extra logging
  `--mode=`, `-m=`   Force the mode by which degit clones the repo
                     Valid options are `tar` or `git`
>>>>>>> 7594d569

See https://github.com/Rich-Harris/degit for more information<|MERGE_RESOLUTION|>--- conflicted
+++ resolved
@@ -49,18 +49,11 @@
 
 Options:
 
-<<<<<<< HEAD
-`--help`, `-h` Show this message
-`--cache`, `-c` Only use local cache
-`--force`, `-f` Allow non-empty destination directory
-`--verbose`, `-v` Extra logging
-=======
-  `--help`, `-h`     Show this message
-  `--cache`, `-c`    Only use local cache
-  `--force`, `-f`    Allow non-empty destination directory
+  `--help`,    `-h`  Show this message
+  `--cache`,   `-c`  Only use local cache
+  `--force`,   `-f`  Allow non-empty destination directory
   `--verbose`, `-v`  Extra logging
-  `--mode=`, `-m=`   Force the mode by which degit clones the repo
+  `--mode=`,   `-m=` Force the mode by which degit clones the repo
                      Valid options are `tar` or `git`
->>>>>>> 7594d569
 
 See https://github.com/Rich-Harris/degit for more information