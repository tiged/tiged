language: node_js
node_js:
<<<<<<< HEAD
  - '8'
  - '10'
  - lts/*
  - node

script:
  - npm run lint
  - npm test
=======
  - "8"
addons:
  apt:
    sources:
      - ubuntu-toolchain-r-test
    packages:
      - libstdc++-4.9-dev
>>>>>>> 7594d569
<|MERGE_RESOLUTION|>--- conflicted
+++ resolved
@@ -1,20 +1,17 @@
 language: node_js
 node_js:
-<<<<<<< HEAD
   - '8'
   - '10'
   - lts/*
   - node
 
-script:
-  - npm run lint
-  - npm test
-=======
-  - "8"
 addons:
   apt:
     sources:
       - ubuntu-toolchain-r-test
     packages:
       - libstdc++-4.9-dev
->>>>>>> 7594d569
+
+script:
+  - npm run lint
+  - npm test