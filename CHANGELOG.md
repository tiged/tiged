--- conflicted
+++ resolved
@@ -2,13 +2,11 @@
 
 ## 3.0.0
 
-<<<<<<< HEAD
 - Renames degit references to tiged ([#102](https://github.com/tiged/tiged/pull/102))
-=======
+
 - Breaking changes:
 
   - Change default export to a named export ([#101](https://github.com/tiged/tiged/pull/101))
->>>>>>> be902071
 
 - Migrate codebase to TypeScript ([#89](https://github.com/tiged/tiged/pull/89)):
   - Replace mocha with Vitest as it has better ESM and TypeScript support.
