--- conflicted
+++ resolved
@@ -17,12 +17,9 @@
   - Migrate ESLint to use the new flat config.
   - Add JSDocs to everything to make sure the entirety of both the runtime code and types are well documented.
 - Added Codeberg support ([#94](https://github.com/tiged/tiged/issues/94))
-<<<<<<< HEAD
 - Degit specific file ([#47](https://github.com/tiged/tiged/issues/47))
-=======
 - Fixed misleading error message when git is missing. ([#91](https://github.com/tiged/tiged/issues/91))
 - Fix: Throw error if subdirectory doesn't exist ([#35](https://github.com/tiged/tiged/issues/35))
->>>>>>> 7e26e7d7
 
 ## 2.12.7
 
