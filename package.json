--- conflicted
+++ resolved
@@ -74,15 +74,9 @@
 		"husky": "5.0.9",
 		"lint-staged": "10.5.4",
 		"prettier": "3.3.3",
-<<<<<<< HEAD
 		"tsup": "8.2.4",
-		"tsx": "4.15.6",
+		"tsx": "4.19.0",
 		"typescript": "5.5.4",
-=======
-		"tsup": "8.1.0",
-		"tsx": "4.19.0",
-		"typescript": "5.4.5",
->>>>>>> 8256b70d
 		"typescript-eslint": "8.2.0",
 		"vite-tsconfig-paths": "5.0.1",
 		"vitest": "2.0.5"
