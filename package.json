{
<<<<<<< HEAD
  "name": "degit",
  "version": "2.5.0",
  "engines": {
    "node": ">=8.0.0"
  },
  "description": "Straightforward project scaffolding",
  "main": "index.js",
  "bin": {
    "degit": "bin.js"
  },
  "scripts": {
    "lint": "eslint .",
    "dev": "npm run build -- --watch",
    "build": "rollup -c",
    "test": "mocha",
    "pretest": "npm run build",
    "prepublishOnly": "npm test"
  },
  "repository": {
    "type": "git",
    "url": "git+https://github.com/Rich-Harris/degit.git"
  },
  "keywords": [
    "scaffolding",
    "template",
    "git"
  ],
  "author": "Rich Harris",
  "license": "MIT",
  "bugs": {
    "url": "https://github.com/Rich-Harris/degit/issues"
  },
  "homepage": "https://github.com/Rich-Harris/degit#readme",
  "dependencies": {
    "chalk": "3.0.0",
    "home-or-tmp": "3.0.0",
    "https-proxy-agent": "4.0.0",
    "mri": "1.1.4",
    "sander": "0.6.0",
    "tar": "6.0.1"
  },
  "devDependencies": {
    "eslint": "6.8.0",
    "eslint-config-prettier": "6.10.0",
    "eslint-plugin-import": "2.20.1",
    "glob": "7.1.6",
    "husky": "4.2.1",
    "lint-staged": "10.0.7",
    "mocha": "7.0.1",
    "prettier": "1.19.1",
    "rimraf": "3.0.1",
    "rollup": "1.31.0",
    "rollup-plugin-commonjs": "10.1.0",
    "rollup-plugin-typescript": "1.0.1",
    "source-map-support": "0.5.16",
    "typescript": "3.7.5"
  },
  "files": [
    "index.js",
    "bin.js",
    "help.md"
  ],
  "husky": {
    "hooks": {
      "pre-commit": "lint-staged"
    }
  },
  "lint-staged": {
    "*.{js}": [
      "eslint --fix",
      "git add"
    ],
    "*.{js, json, yml, md}": [
      "prettier --write",
      "git add"
    ]
  }
=======
	"name": "degit",
	"version": "2.2.2",
	"engines": {
		"node": ">=8.0.0"
	},
	"description": "Straightforward project scaffolding",
	"main": "index.js",
	"bin": {
		"degit": "bin.js"
	},
	"scripts": {
		"lint": "eslint .",
		"dev": "npm run build -- --watch",
		"build": "rollup -c",
		"test": "mocha",
		"pretest": "npm run build",
		"prepublishOnly": "npm test"
	},
	"repository": {
		"type": "git",
		"url": "git+https://github.com/Rich-Harris/degit.git"
	},
	"keywords": [
		"scaffolding",
		"template",
		"git"
	],
	"author": "Rich Harris",
	"license": "MIT",
	"bugs": {
		"url": "https://github.com/Rich-Harris/degit/issues"
	},
	"homepage": "https://github.com/Rich-Harris/degit#readme",
	"dependencies": {
		"chalk": "3.0.0",
		"enquirer": "2.3.4",
		"fast-glob": "3.1.0",
		"fuzzysearch": "1.0.3",
		"home-or-tmp": "3.0.0",
		"mri": "1.1.4",
		"sander": "0.6.0",
		"tar": "5.0.5"
	},
	"devDependencies": {
		"eslint": "6.8.0",
		"eslint-config-prettier": "6.9.0",
		"eslint-plugin-import": "2.19.1",
		"glob": "7.1.6",
		"husky": "3.1.0",
		"lint-staged": "9.5.0",
		"mocha": "7.0.0",
		"prettier": "1.19.1",
		"rimraf": "3.0.0",
		"rollup": "1.28.0",
		"rollup-plugin-commonjs": "10.1.0",
		"rollup-plugin-typescript": "1.0.1",
		"source-map-support": "0.5.16",
		"typescript": "3.7.4"
	},
	"files": [
		"index.js",
		"bin.js",
		"help.md"
	],
	"husky": {
		"hooks": {
			"pre-commit": "lint-staged"
		}
	},
	"lint-staged": {
		"*.{js}": [
			"eslint --fix",
			"git add"
		],
		"*.{js, json, yml, md}": [
			"prettier --write",
			"git add"
		]
	}
>>>>>>> ab85bf4a
}<|MERGE_RESOLUTION|>--- conflicted
+++ resolved
@@ -1,5 +1,4 @@
 {
-<<<<<<< HEAD
   "name": "degit",
   "version": "2.5.0",
   "engines": {
@@ -35,6 +34,9 @@
   "homepage": "https://github.com/Rich-Harris/degit#readme",
   "dependencies": {
     "chalk": "3.0.0",
+    "enquirer": "2.3.4",
+    "fast-glob": "3.1.0",
+    "fuzzysearch": "1.0.3",
     "home-or-tmp": "3.0.0",
     "https-proxy-agent": "4.0.0",
     "mri": "1.1.4",
@@ -77,85 +79,4 @@
       "git add"
     ]
   }
-=======
-	"name": "degit",
-	"version": "2.2.2",
-	"engines": {
-		"node": ">=8.0.0"
-	},
-	"description": "Straightforward project scaffolding",
-	"main": "index.js",
-	"bin": {
-		"degit": "bin.js"
-	},
-	"scripts": {
-		"lint": "eslint .",
-		"dev": "npm run build -- --watch",
-		"build": "rollup -c",
-		"test": "mocha",
-		"pretest": "npm run build",
-		"prepublishOnly": "npm test"
-	},
-	"repository": {
-		"type": "git",
-		"url": "git+https://github.com/Rich-Harris/degit.git"
-	},
-	"keywords": [
-		"scaffolding",
-		"template",
-		"git"
-	],
-	"author": "Rich Harris",
-	"license": "MIT",
-	"bugs": {
-		"url": "https://github.com/Rich-Harris/degit/issues"
-	},
-	"homepage": "https://github.com/Rich-Harris/degit#readme",
-	"dependencies": {
-		"chalk": "3.0.0",
-		"enquirer": "2.3.4",
-		"fast-glob": "3.1.0",
-		"fuzzysearch": "1.0.3",
-		"home-or-tmp": "3.0.0",
-		"mri": "1.1.4",
-		"sander": "0.6.0",
-		"tar": "5.0.5"
-	},
-	"devDependencies": {
-		"eslint": "6.8.0",
-		"eslint-config-prettier": "6.9.0",
-		"eslint-plugin-import": "2.19.1",
-		"glob": "7.1.6",
-		"husky": "3.1.0",
-		"lint-staged": "9.5.0",
-		"mocha": "7.0.0",
-		"prettier": "1.19.1",
-		"rimraf": "3.0.0",
-		"rollup": "1.28.0",
-		"rollup-plugin-commonjs": "10.1.0",
-		"rollup-plugin-typescript": "1.0.1",
-		"source-map-support": "0.5.16",
-		"typescript": "3.7.4"
-	},
-	"files": [
-		"index.js",
-		"bin.js",
-		"help.md"
-	],
-	"husky": {
-		"hooks": {
-			"pre-commit": "lint-staged"
-		}
-	},
-	"lint-staged": {
-		"*.{js}": [
-			"eslint --fix",
-			"git add"
-		],
-		"*.{js, json, yml, md}": [
-			"prettier --write",
-			"git add"
-		]
-	}
->>>>>>> ab85bf4a
 }