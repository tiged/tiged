{
	"name": "tiged",
	"version": "2.12.7",
	"engines": {
		"node": ">=8.0.0"
	},
	"description": "Straightforward project scaffolding",
	"main": "dist/index.js",
	"types": "dist/index.d.ts",
	"module": "dist/index.mjs",
	"exports": {
		"./package.json": "./package.json",
		".": {
			"import": {
				"types": "./dist/index.d.mts",
				"default": "./dist/index.mjs"
			},
			"default": {
				"types": "./dist/index.d.ts",
				"default": "./dist/index.js"
			}
		}
	},
	"bin": {
		"degit": "dist/bin.js",
		"tiged": "dist/bin.mjs"
	},
	"scripts": {
		"lint": "eslint --color .",
		"lint:fix": "eslint --color . --fix",
		"format": "prettier --write .",
		"format:check": "prettier --check .",
		"clean": "rimraf dist",
		"build": "npm run clean && tsup",
		"test": "vitest --typecheck",
		"test-types": "tsc -p tsconfig.json --noEmit",
		"prepack": "npm run build"
	},
	"repository": {
		"type": "git",
		"url": "git+https://github.com/tiged/tiged.git"
	},
	"keywords": [
		"scaffolding",
		"template",
		"git"
	],
	"author": "tiged",
	"license": "MIT",
	"bugs": {
		"url": "https://github.com/tiged/tiged/issues"
	},
	"homepage": "https://github.com/tiged/tiged#readme",
	"dependencies": {
		"colorette": "2.0.20",
		"enquirer": "2.4.1",
		"fs-extra": "11.2.0",
		"fuzzysearch": "1.0.3",
		"https-proxy-agent": "7.0.4",
		"mri": "1.2.0",
		"rimraf": "5.0.7",
		"tar": "7.4.0",
		"tiny-glob": "0.2.9"
	},
	"devDependencies": {
		"@eslint/js": "9.9.1",
		"@types/eslint__js": "8.42.3",
		"@types/eslint-config-prettier": "6.11.3",
		"@types/fs-extra": "11.0.4",
		"@types/fuzzysearch": "1.0.2",
<<<<<<< HEAD
		"@types/node": "22.5.0",
		"del-cli": "3.0.1",
=======
		"@types/node": "20.14.6",
>>>>>>> 61bcb3f6
		"eslint": "9.9.1",
		"eslint-config-prettier": "9.1.0",
		"husky": "5.0.9",
		"lint-staged": "10.5.4",
		"prettier": "3.3.3",
		"tsup": "8.1.0",
		"tsx": "4.19.0",
		"typescript": "5.4.5",
		"typescript-eslint": "8.2.0",
		"vite-tsconfig-paths": "5.0.1",
		"vitest": "2.0.5"
	},
	"sideEffects": false,
	"files": [
		"src",
		"dist",
		"help.md"
	],
	"husky": {
		"hooks": {
			"pre-commit": "lint-staged"
		}
	},
	"lint-staged": {
		"*.{js}": [
			"eslint --fix",
			"git add"
		],
		"*.{ts, js, json, yml, md}": [
			"prettier --write",
			"git add"
		]
	}
}<|MERGE_RESOLUTION|>--- conflicted
+++ resolved
@@ -68,12 +68,7 @@
 		"@types/eslint-config-prettier": "6.11.3",
 		"@types/fs-extra": "11.0.4",
 		"@types/fuzzysearch": "1.0.2",
-<<<<<<< HEAD
 		"@types/node": "22.5.0",
-		"del-cli": "3.0.1",
-=======
-		"@types/node": "20.14.6",
->>>>>>> 61bcb3f6
 		"eslint": "9.9.1",
 		"eslint-config-prettier": "9.1.0",
 		"husky": "5.0.9",
