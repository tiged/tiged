--- conflicted
+++ resolved
@@ -78,15 +78,9 @@
 		"tsup": "8.1.0",
 		"tsx": "4.18.0",
 		"typescript": "5.4.5",
-<<<<<<< HEAD
-		"typescript-eslint": "7.13.1",
+		"typescript-eslint": "8.2.0",
 		"vite-tsconfig-paths": "5.0.1",
 		"vitest": "2.0.5"
-=======
-		"typescript-eslint": "8.2.0",
-		"vite-tsconfig-paths": "4.3.2",
-		"vitest": "1.6.0"
->>>>>>> 7e26e7d7
 	},
 	"sideEffects": false,
 	"files": [
